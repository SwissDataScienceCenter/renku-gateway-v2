// Package redisadapters contains functions for interacting with redis
package redisadapters

import (
	"encoding/json"
	"fmt"
	"strconv"
	"time"

	"github.com/SwissDataScienceCenter/renku-gateway-v2/internal/models"
	"github.com/go-redis/redis/v9"
	"golang.org/x/net/context"
)

// RedisAdapter contains a redis client
type RedisAdapter struct {
	Rdb redis.Client
}

// Set/write functions

// SetSession writes the associated ID, type, expiration and tokenID of a session to Redis
func (r *RedisAdapter) SetSession(ctx context.Context, session models.Session) error {

	accessTokenList, err := json.Marshal(session.TokenIDs)
	if err != nil {
		return err
	}

	return r.Rdb.HSet(
		ctx,
		"session-"+session.ID,
		"type",
		session.Type,
		"expiresAt",
		session.ExpiresAt.Unix(),
		"tokenIds",
		accessTokenList,
	).Err()
}

// SetAccessToken writes the associated ID, access token value, expiration, tokenID and refresh URL of an access token to Redis
func (r *RedisAdapter) SetAccessToken(ctx context.Context, accessToken models.AccessToken) error {

	err := r.setToIndexExpiringTokens(ctx, accessToken)
	if err != nil {
		return err
	}

	return r.Rdb.HSet(
		ctx,
		"accessTokens-"+accessToken.ID,
		"accessToken",
		accessToken.Value,
		"expiresAt",
		accessToken.ExpiresAt.Unix(),
		"URL",
		accessToken.URL,
		"type",
		accessToken.Type,
	).Err()
}

// SetRefreshToken writes the associated ID, access token value, expiration and tokenID of a refresh token to Redis
func (r *RedisAdapter) SetRefreshToken(ctx context.Context, refreshToken models.RefreshToken) error {

	return r.Rdb.HSet(
		ctx,
		"refreshTokens-"+refreshToken.ID,
		"refreshToken",
		refreshToken.Value,
		"expiresAt",
		refreshToken.ExpiresAt.Unix(),
	).Err()
}

// SetToIndexExpiringTokens writes the associated expiration and tokenID of an access token to Redis
func (r *RedisAdapter) setToIndexExpiringTokens(ctx context.Context, accessToken models.AccessToken) error {

	var z1 redis.Z
	z1.Score = float64(accessToken.ExpiresAt.Unix())
	z1.Member = accessToken.ID

	return r.Rdb.ZAdd(
		ctx,
		"indexExpiringTokens",
		z1,
	).Err()
}

// SetProjectToken writes the project ID and associated expiration and tokenID of a project to Redis
func (r *RedisAdapter) SetProjectToken(ctx context.Context, projectID int, accessToken models.AccessToken) error {

	z1 := redis.Z{
		Score:  float64(accessToken.ExpiresAt.Unix()),
		Member: accessToken.ID,
	}

	return r.Rdb.ZAdd(
		ctx,
		"projectTokens-"+strconv.Itoa(projectID),
		z1,
	).Err()
}

// Remove/delete functions

// RemoveSession removes a session entry from Redis
func (r *RedisAdapter) RemoveSession(ctx context.Context, sessionID string) error {

	return r.Rdb.Del(
		ctx,
		"session-"+sessionID,
	).Err()
}

// RemoveAccessToken removes an access token entry from Redis
func (r *RedisAdapter) RemoveAccessToken(ctx context.Context, accessToken models.AccessToken) error {

	err := r.removeFromIndexExpiringTokens(ctx, accessToken)
	if err != nil {
		return err
	}

	return r.Rdb.Del(
		ctx,
		"accessTokens-"+accessToken.ID,
	).Err()
}

// RemoveRefreshToken removes an access token entry from Redis
func (r *RedisAdapter) RemoveRefreshToken(ctx context.Context, refreshTokenID string) error {

	return r.Rdb.Del(
		ctx,
		"refreshTokens-"+refreshTokenID,
	).Err()
}

// RemoveFromIndexExpiringTokens removes an access token entry in the indexExpiringTokens sorted set from Redis
func (r *RedisAdapter) removeFromIndexExpiringTokens(ctx context.Context, accessToken models.AccessToken) error {

	var z1 redis.Z
	z1.Score = float64(accessToken.ExpiresAt.Unix())
	z1.Member = accessToken.ID

	return r.Rdb.ZRem(
		ctx,
		"indexExpiringTokens",
		z1,
	).Err()
}

// RemoveProjectToken removes an access token entry in a projectTokens sorted set from Redis
func (r *RedisAdapter) RemoveProjectToken(ctx context.Context, projectID int, accessToken models.AccessToken) error {

	var z1 redis.Z
	z1.Score = float64(accessToken.ExpiresAt.Unix())
	z1.Member = accessToken.ID

	return r.Rdb.ZRem(
		ctx,
		"projectTokens-"+strconv.Itoa(projectID),
		z1,
	).Err()
}

// Get functions

// GetSession reads the associated ID, type, expiration and tokenID of a session from Redis
func (r *RedisAdapter) GetSession(ctx context.Context, sessionID string) (models.Session, error) {

	output, err := r.Rdb.HGetAll(
		ctx,
		"session-"+sessionID,
	).Result()

	expiresAtInt64, err := strconv.ParseInt(output["expiresAt"], 10, 64)

	var accessTokenList []string
	err = json.Unmarshal([]byte(output["tokenIds"]), &accessTokenList)

	return models.Session{
		ID:        sessionID,
		Type:      output["type"],
		ExpiresAt: time.Unix(expiresAtInt64, 0),
		TokenIDs:  accessTokenList,
	}, err
}

// GetAccessToken reads the associated ID, access token value, expiration, tokenID and refresh URL of an access token from Redis
func (r *RedisAdapter) GetAccessToken(ctx context.Context, tokenID string) (models.AccessToken, error) {

	output, err := r.Rdb.HGetAll(
		ctx,
		"accessTokens-"+tokenID,
	).Result()

	expiresAtInt64, err := strconv.ParseInt(output["expiresAt"], 10, 64)

	return models.AccessToken{
		ID:        tokenID,
		Value:     output["accessToken"],
		ExpiresAt: time.Unix(expiresAtInt64, 0),
		URL:       output["URL"],
		Type:      output["type"],
	}, err
}

// GetRefreshToken reads the associated ID, refresh token value, expiration and tokenID of a refresh token from Redis
func (r *RedisAdapter) GetRefreshToken(ctx context.Context, tokenID string) (models.RefreshToken, error) {

	output, err := r.Rdb.HGetAll(
		ctx,
		"refreshTokens-"+tokenID,
	).Result()

	expiresAtInt64, err := strconv.ParseInt(output["expiresAt"], 10, 64)

	return models.RefreshToken{
		ID:        tokenID,
		Value:     output["refreshToken"],
		ExpiresAt: time.Unix(expiresAtInt64, 0),
	}, err
}

// GetFromIndexExpiringTokens reads the associated expiration and tokenID of an access token from Redis
<<<<<<< HEAD
func (r *RedisAdapter) GetFromIndexExpiringTokens(
	ctx context.Context,
	startTime int64,
	stopTime int64,
) ([]string, error) {
=======
func (r *RedisAdapter) GetFromIndexExpiringTokens(ctx context.Context, startTime time.Time, stopTime time.Time) ([]string, error) {
>>>>>>> 46915dc4
	var expiringTokens []string

	zrangeargs := redis.ZRangeArgs{
		Key:     "indexExpiringTokens",
		Start:   startTime.Unix(),
		Stop:    stopTime.Unix(),
		ByScore: true,
	}

	zrange, err := r.Rdb.ZRangeArgsWithScores(
		ctx,
		zrangeargs,
	).Result()

	for _, expiringToken := range zrange {
		expiringTokens = append(expiringTokens, fmt.Sprintf("%v", expiringToken.Member))
	}

	return expiringTokens, err
}

// GetProjectTokens reads the project ID and associated expiration and tokenID of a project from Redis
func (r *RedisAdapter) GetProjectTokens(ctx context.Context, projectID int) ([]string, error) {
	var projectTokens []string

	zrangeargs := redis.ZRangeArgs{
		Key:     "projectTokens-" + strconv.Itoa(projectID),
		Start:   0,
		Stop:    999999,
		ByScore: false,
	}

	zrange, err := r.Rdb.ZRangeArgsWithScores(
		ctx,
		zrangeargs,
	).Result()

	for _, projectToken := range zrange {
		projectTokens = append(projectTokens, fmt.Sprintf("%v", projectToken.Member))
	}

	return projectTokens, err
}<|MERGE_RESOLUTION|>--- conflicted
+++ resolved
@@ -225,15 +225,7 @@
 }
 
 // GetFromIndexExpiringTokens reads the associated expiration and tokenID of an access token from Redis
-<<<<<<< HEAD
-func (r *RedisAdapter) GetFromIndexExpiringTokens(
-	ctx context.Context,
-	startTime int64,
-	stopTime int64,
-) ([]string, error) {
-=======
 func (r *RedisAdapter) GetFromIndexExpiringTokens(ctx context.Context, startTime time.Time, stopTime time.Time) ([]string, error) {
->>>>>>> 46915dc4
 	var expiringTokens []string
 
 	zrangeargs := redis.ZRangeArgs{
